datamodule:
  _target_: bigearthnet.datamodules.bigearthnet_datamodule.BigEarthNetDataModule
  dataset_dir: "${oc.env:HOME}/bigearthnet/bigearthnet/data/"
  dataset_name: "bigearthnet-mini"
  batch_size: 16
  num_workers: 0
  transforms: ${transforms.obj}

optimizer:
  name: 'adam'  # adam or sgd
  lr: 0.0001

logger:
  _target_: pytorch_lightning.loggers.TensorBoardLogger
  save_dir: "."

monitor:
  # Keeps track of this value (from validation set) 
  # to determine when to do model selection, patience, etc. 
  name: "loss"
  mode: "min"
  patience: 10

callbacks:
  - _target_: pytorch_lightning.callbacks.ModelCheckpoint
    save_top_k: 1
    monitor: "step"
    mode: "max"
    filename: "last-model"
  - _target_: pytorch_lightning.callbacks.ModelCheckpoint
    save_top_k: 1
    monitor: ${monitor.name}/val
    mode:  ${monitor.mode}
    filename: "best-model-{epoch:02d}-{step:02d}"
  - _target_: pytorch_lightning.callbacks.EarlyStopping
    monitor: ${monitor.name}/val
    mode:  ${monitor.mode}
    patience: ${monitor.patience}
  - _target_: bigearthnet.utils.callbacks.ReproducibilityLogging
  - _target_: bigearthnet.utils.callbacks.MonitorHyperParameters

trainer:
  _target_: pytorch_lightning.Trainer
  callbacks: ${callbacks}
  logger: ${logger}
  max_epochs: 3
  profiler: "pytorch"

<<<<<<< HEAD
=======
experiment:
  group: ???
  seed: ???
>>>>>>> c39a028f

hydra:
  run:
    dir: outputs/${datamodule.dataset_name}/${oc.select:experiment.group,default_group}/${now:%Y-%m-%dT%H:%M:%S}/${model.model_name}_lr_${optimizer.lr}_${optimizer.name}/
  sweep:
    dir: outputs/${datamodule.dataset_name}/${oc.select:experiment.group,default_group}/${now:%Y-%m-%dT%H:%M:%S}/multirun/
    subdir: ${model.model_name}_lr_${optimizer.lr}_${optimizer.name}/
  job:
    chdir: true

defaults:
  - _self_
  - model: baseline.yaml
  - transforms: norm.yaml
  - override hydra/sweeper: orion<|MERGE_RESOLUTION|>--- conflicted
+++ resolved
@@ -46,12 +46,9 @@
   max_epochs: 3
   profiler: "pytorch"
 
-<<<<<<< HEAD
-=======
 experiment:
   group: ???
   seed: ???
->>>>>>> c39a028f
 
 hydra:
   run:
